--- conflicted
+++ resolved
@@ -49,7 +49,6 @@
  * necessary. May assume that eattr has value valid w.r.t. its type, but may be
  * invalid w.r.t. BGP constraints. Optional.
  *
-<<<<<<< HEAD
  * encode - Hook that converts internal representation to external one during
  * packet writing. Receives eattr and puts it in the buffer (including attribute
  * header). Returns number of bytes, or -1 if not enough space. May assume that
@@ -63,12 +62,6 @@
  * bgp_parse_error() may be used to escape. Mandatory for all known attributes.
  *
  * format - Optional hook that converts eattr to textual representation.
-=======
- * Error handling of AS4_* attributes is done as specified by RFC 6793. There
- * are several possible inconsistencies between AGGREGATOR and AS4_AGGREGATOR
- * that are not handled by that RFC, these are logged and ignored (see
- * bgp_reconstruct_4b_attrs()).
->>>>>>> 33b6c292
  */
 
 // XXXX review pool usage : c->c.proto->pool
@@ -365,14 +358,14 @@
 static void
 bgp_export_local_pref(struct bgp_export_state *s, eattr *a)
 {
-  if (!s->proto->is_interior)
+  if (!s->proto->is_interior && !s->proto->cf->allow_local_pref)
     UNSET(a);
 }
 
 static void
 bgp_decode_local_pref(struct bgp_parse_state *s, uint code UNUSED, uint flags, byte *data, uint len, ea_list **to)
 {
-  if (!s->proto->is_interior)
+  if (!s->proto->is_interior && !s->proto->cf->allow_local_pref)
     DISCARD(BAD_EBGP, "LOCAL_PREF");
 
   if (len != 4)
@@ -455,56 +448,6 @@
   bgp_set_attr_ptr(to, s->pool, BA_COMMUNITY, flags, ad);
 }
 
-<<<<<<< HEAD
-=======
-static int
-bgp_check_large_community(struct bgp_proto *p UNUSED, byte *a UNUSED, int len)
-{
-  return ((len % 12) == 0) ? 0 : WITHDRAW;
-}
-
-
-static struct attr_desc bgp_attr_table[] = {
-  { NULL, -1, 0, 0, 0,								/* Undefined */
-    NULL, NULL },
-  { "origin", 1, BAF_TRANSITIVE, EAF_TYPE_INT, 1,				/* BA_ORIGIN */
-    bgp_check_origin, bgp_format_origin },
-  { "as_path", -1, BAF_TRANSITIVE, EAF_TYPE_AS_PATH, 1,				/* BA_AS_PATH */
-    NULL, NULL }, /* is checked by validate_as_path() as a special case */
-  { "next_hop", 4, BAF_TRANSITIVE, EAF_TYPE_IP_ADDRESS, 1,			/* BA_NEXT_HOP */
-    bgp_check_next_hop, bgp_format_next_hop },
-  { "med", 4, BAF_OPTIONAL, EAF_TYPE_INT, 1,					/* BA_MULTI_EXIT_DISC */
-    NULL, NULL },
-  { "local_pref", 4, BAF_TRANSITIVE, EAF_TYPE_INT, 1,				/* BA_LOCAL_PREF */
-    NULL, NULL },
-  { "atomic_aggr", 0, BAF_TRANSITIVE, EAF_TYPE_OPAQUE, 1,			/* BA_ATOMIC_AGGR */
-    NULL, NULL },
-  { "aggregator", -1, BAF_OPTIONAL | BAF_TRANSITIVE, EAF_TYPE_OPAQUE, 1,	/* BA_AGGREGATOR */
-    bgp_check_aggregator, bgp_format_aggregator },
-  { "community", -1, BAF_OPTIONAL | BAF_TRANSITIVE, EAF_TYPE_INT_SET, 1,	/* BA_COMMUNITY */
-    bgp_check_community, NULL },
-  { "originator_id", 4, BAF_OPTIONAL, EAF_TYPE_ROUTER_ID, 0,			/* BA_ORIGINATOR_ID */
-    NULL, NULL },
-  { "cluster_list", -1, BAF_OPTIONAL, EAF_TYPE_INT_SET, 0,			/* BA_CLUSTER_LIST */
-    bgp_check_cluster_list, bgp_format_cluster_list }, 
-  { .name = NULL },								/* BA_DPA */
-  { .name = NULL },								/* BA_ADVERTISER */
-  { .name = NULL },								/* BA_RCID_PATH */
-  { "mp_reach_nlri", -1, BAF_OPTIONAL, EAF_TYPE_OPAQUE, 1,			/* BA_MP_REACH_NLRI */
-    bgp_check_reach_nlri, NULL },
-  { "mp_unreach_nlri", -1, BAF_OPTIONAL, EAF_TYPE_OPAQUE, 1,			/* BA_MP_UNREACH_NLRI */
-    bgp_check_unreach_nlri, NULL },
-  { "ext_community", -1, BAF_OPTIONAL | BAF_TRANSITIVE, EAF_TYPE_EC_SET, 1,	/* BA_EXT_COMMUNITY */
-    bgp_check_ext_community, NULL },
-  { "as4_path", -1, BAF_OPTIONAL | BAF_TRANSITIVE, EAF_TYPE_OPAQUE, 1,		/* BA_AS4_PATH */
-    NULL, NULL },
-  { "as4_aggregator", -1, BAF_OPTIONAL | BAF_TRANSITIVE, EAF_TYPE_OPAQUE, 1,	/* BA_AS4_PATH */
-    NULL, NULL },
-  [BA_LARGE_COMMUNITY] =
-  { "large_community", -1, BAF_OPTIONAL | BAF_TRANSITIVE, EAF_TYPE_LC_SET, 1,
-    bgp_check_large_community, NULL }
-};
->>>>>>> 33b6c292
 
 static void
 bgp_export_originator_id(struct bgp_export_state *s, eattr *a)
@@ -1297,75 +1240,8 @@
     init_list(&c->withdraw_bucket->prefixes);
   }
 
-<<<<<<< HEAD
   return c->withdraw_bucket;
 }
-=======
-  /* Normalize attributes */
-  d = new->attrs;
-  cnt = new->count;
-  new->count = 0;
-  for(i=0; i<cnt; i++)
-    {
-      a = &new->attrs[i];
-      if (EA_PROTO(a->id) != EAP_BGP)
-	continue;
-      code = EA_ID(a->id);
-      if (ATTR_KNOWN(code))
-	{
-	  if (!p->is_internal)
-	    {
-	      if (!bgp_attr_table[code].allow_in_ebgp)
-		continue;
-	      if ((code == BA_LOCAL_PREF) && !p->cf->allow_local_pref)
-		continue;
-	    }
-	  /* The flags might have been zero if the attr was added by filters */
-	  a->flags = (a->flags & BAF_PARTIAL) | bgp_attr_table[code].expected_flags;
-	  if (code < 32)
-	    seen |= 1 << code;
-	}
-      else
-	{
-	  /* Don't re-export unknown non-transitive attributes */
-	  if (!(a->flags & BAF_TRANSITIVE))
-	    continue;
-	}
-      *d = *a;
-      if ((d->type & EAF_ORIGINATED) && !originate && (d->flags & BAF_TRANSITIVE) && (d->flags & BAF_OPTIONAL))
-	d->flags |= BAF_PARTIAL;
-      switch (d->type & EAF_TYPE_MASK)
-	{
-	case EAF_TYPE_INT_SET:
-	  {
-	    struct adata *z = alloca(sizeof(struct adata) + d->u.ptr->length);
-	    z->length = d->u.ptr->length;
-	    bgp_normalize_int_set((u32 *) z->data, (u32 *) d->u.ptr->data, z->length / 4);
-	    d->u.ptr = z;
-	    break;
-	  }
-	case EAF_TYPE_EC_SET:
-	  {
-	    struct adata *z = alloca(sizeof(struct adata) + d->u.ptr->length);
-	    z->length = d->u.ptr->length;
-	    bgp_normalize_ec_set(z, (u32 *) d->u.ptr->data, p->is_internal);
-	    d->u.ptr = z;
-	    break;
-	  }
-	case EAF_TYPE_LC_SET:
-	  {
-	    struct adata *z = alloca(sizeof(struct adata) + d->u.ptr->length);
-	    z->length = d->u.ptr->length;
-	    bgp_normalize_lc_set((u32 *) z->data, (u32 *) d->u.ptr->data, z->length / LCOMM_LENGTH);
-	    d->u.ptr = z;
-	    break;
-	  }
-	default: ;
-	}
-      d++;
-      new->count++;
-    }
->>>>>>> 33b6c292
 
 void
 bgp_free_bucket(struct bgp_channel *c, struct bgp_bucket *b)
@@ -2047,217 +1923,10 @@
 static void
 bgp_process_as4_attrs(ea_list **attrs, struct linpool *pool)
 {
-<<<<<<< HEAD
   eattr *p2 = bgp_find_attr(*attrs, BA_AS_PATH);
   eattr *p4 = bgp_find_attr(*attrs, BA_AS4_PATH);
   eattr *a2 = bgp_find_attr(*attrs, BA_AGGREGATOR);
   eattr *a4 = bgp_find_attr(*attrs, BA_AS4_AGGREGATOR);
-=======
-  unsigned id1 = EA_CODE(EAP_BGP, BA_AS4_PATH);
-  unsigned id2 = EA_CODE(EAP_BGP, BA_AS4_AGGREGATOR);
-  ea_list **el = &(a->eattrs);
-
-  /* We know that ea_lists constructed in bgp_decode attrs have one attribute per ea_list struct */
-  while (*el != NULL)
-    {
-      unsigned fid = (*el)->attrs[0].id;
-
-      if ((fid == id1) || (fid == id2))
-	{
-	  *el = (*el)->next;
-	  if (p->as4_session)
-	    log(L_WARN "%s: Unexpected AS4_* attributes received", p->p.name);
-	}
-      else
-	el = &((*el)->next);
-    }
-}
-
-/**
- * bgp_decode_attrs - check and decode BGP attributes
- * @conn: connection
- * @attr: start of attribute block
- * @len: length of attribute block
- * @pool: linear pool to make all the allocations in
- * @mandatory: 1 iff presence of mandatory attributes has to be checked
- *
- * This function takes a BGP attribute block (a part of an Update message), checks
- * its consistency and converts it to a list of BIRD route attributes represented
- * by a &rta.
- */
-struct rta *
-bgp_decode_attrs(struct bgp_conn *conn, byte *attr, uint len, struct linpool *pool, int mandatory)
-{
-  struct bgp_proto *bgp = conn->bgp;
-  rta *a = lp_alloc(pool, sizeof(struct rta));
-  uint flags, code, l, i, type;
-  int errcode;
-  byte *z, *attr_start;
-  byte seen[256/8];
-  ea_list *ea;
-  struct adata *ad;
-  int withdraw = 0;
-
-  bzero(a, sizeof(rta));
-  a->source = RTS_BGP;
-  a->scope = SCOPE_UNIVERSE;
-  a->cast = RTC_UNICAST;
-  /* a->dest = RTD_ROUTER;  -- set in bgp_set_next_hop() */
-  a->from = bgp->cf->remote_ip;
-
-  /* Parse the attributes */
-  bzero(seen, sizeof(seen));
-  DBG("BGP: Parsing attributes\n");
-  while (len)
-    {
-      if (len < 2)
-	goto malformed;
-      attr_start = attr;
-      flags = *attr++;
-      code = *attr++;
-      len -= 2;
-      if (flags & BAF_EXT_LEN)
-	{
-	  if (len < 2)
-	    goto malformed;
-	  l = get_u16(attr);
-	  attr += 2;
-	  len -= 2;
-	}
-      else
-	{
-	  if (len < 1)
-	    goto malformed;
-	  l = *attr++;
-	  len--;
-	}
-      if (l > len)
-	goto malformed;
-      len -= l;
-      z = attr;
-      attr += l;
-      DBG("Attr %02x %02x %d\n", code, flags, l);
-      if (seen[code/8] & (1 << (code%8)))
-	goto malformed;
-      if (ATTR_KNOWN(code))
-	{
-	  struct attr_desc *desc = &bgp_attr_table[code];
-	  if (desc->expected_length >= 0 && desc->expected_length != (int) l)
-	    { errcode = 5; goto err; }
-	  if ((desc->expected_flags ^ flags) & (BAF_OPTIONAL | BAF_TRANSITIVE))
-	    { errcode = 4; goto err; }
-	  if (!bgp->is_internal)
-	    {
-	      if (!desc->allow_in_ebgp)
-		continue;
-	      if ((code == BA_LOCAL_PREF) && !bgp->cf->allow_local_pref)
-		continue;
-	    }
-	  if (desc->validate)
-	    {
-	      errcode = desc->validate(bgp, z, l);
-	      if (errcode > 0)
-		goto err;
-	      if (errcode == IGNORE)
-		continue;
-	      if (errcode <= WITHDRAW)
-		{
-		  log(L_WARN "%s: Attribute %s is malformed, withdrawing update",
-		      bgp->p.name, desc->name);
-		  withdraw = 1;
-		}
-	    }
-	  else if (code == BA_AS_PATH)
-	    {
-	      /* Special case as it might also trim the attribute */
-	      if (validate_as_path(bgp, z, &l) < 0)
-		{ errcode = 11; goto err; }
-	    }
-	  type = desc->type;
-	}
-      else				/* Unknown attribute */
-	{
-	  if (!(flags & BAF_OPTIONAL))
-	    { errcode = 2; goto err; }
-	  type = EAF_TYPE_OPAQUE;
-	}
-      
-      // Only OPTIONAL and TRANSITIVE attributes may have non-zero PARTIAL flag
-      // if (!((flags & BAF_OPTIONAL) && (flags & BAF_TRANSITIVE)) && (flags & BAF_PARTIAL))
-      //   { errcode = 4; goto err; }
-
-      seen[code/8] |= (1 << (code%8));
-      ea = lp_alloc(pool, sizeof(ea_list) + sizeof(eattr));
-      ea->next = a->eattrs;
-      a->eattrs = ea;
-      ea->flags = 0;
-      ea->count = 1;
-      ea->attrs[0].id = EA_CODE(EAP_BGP, code);
-      ea->attrs[0].flags = flags;
-      ea->attrs[0].type = type;
-      if (type & EAF_EMBEDDED)
-	ad = NULL;
-      else
-	{
-	  ad = lp_alloc(pool, sizeof(struct adata) + l);
-	  ea->attrs[0].u.ptr = ad;
-	  ad->length = l;
-	  memcpy(ad->data, z, l);
-	}
-      switch (type)
-	{
-	case EAF_TYPE_ROUTER_ID:
-	case EAF_TYPE_INT:
-	  if (l == 1)
-	    ea->attrs[0].u.data = *z;
-	  else
-	    ea->attrs[0].u.data = get_u32(z);
-	  break;
-	case EAF_TYPE_IP_ADDRESS:
-	  ipa_ntoh(*(ip_addr *)ad->data);
-	  break;
-	case EAF_TYPE_INT_SET:
-	case EAF_TYPE_LC_SET:
-	case EAF_TYPE_EC_SET:
-	  {
-	    u32 *z = (u32 *) ad->data;
-	    for(i=0; i<ad->length/4; i++)
-	      z[i] = ntohl(z[i]);
-	    break;
-	  }
-	}
-    }
-
-  if (withdraw)
-    goto withdraw;
-
-#ifdef IPV6
-  /* If we received MP_REACH_NLRI we should check mandatory attributes */
-  if (bgp->mp_reach_len != 0)
-    mandatory = 1;
-#endif
-
-  /* If there is no (reachability) NLRI, we should exit now */
-  if (! mandatory)
-    return a;
-
-  /* Check if all mandatory attributes are present */
-  for(i=0; i < ARRAY_SIZE(bgp_mandatory_attrs); i++)
-    {
-      code = bgp_mandatory_attrs[i];
-      if (!(seen[code/8] & (1 << (code%8))))
-	{
-	  bgp_error(conn, 3, 3, &bgp_mandatory_attrs[i], 1);
-	  return NULL;
-	}
-    }
-
-  /* When receiving attributes from non-AS4-aware BGP speaker,
-   * we have to reconstruct 4B AS_PATH and AGGREGATOR attributes
-   */
-  if (! bgp->as4_session)
-    bgp_reconstruct_4b_atts(bgp, a, pool);
->>>>>>> 33b6c292
 
   /* First, unset AS4_* attributes */
   if (p4) bgp_unset_attr(attrs, pool, BA_AS4_PATH);
