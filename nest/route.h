--- conflicted
+++ resolved
@@ -286,18 +286,11 @@
 void rte_update2(struct channel *c, net_addr *n, rte *new, struct rte_src *src);
 /* rte_update() moved to protocol.h to avoid dependency conflicts */
 void rte_discard(rtable *tab, rte *old);
-<<<<<<< HEAD
 int rt_examine(rtable *t, net_addr *a, struct proto *p, struct filter *filter);
-rte *rt_export_merged(struct channel *c, net *net, rte **rt_free, struct ea_list **tmpa, int silent);
+rte *rt_export_merged(struct channel *c, net *net, rte **rt_free, struct ea_list **tmpa, linpool *pool, int silent);
 void rt_refresh_begin(rtable *t, struct channel *c);
 void rt_refresh_end(rtable *t, struct channel *c);
 void rt_schedule_prune(rtable *t);
-=======
-int rt_examine(rtable *t, ip_addr prefix, int pxlen, struct proto *p, struct filter *filter);
-rte *rt_export_merged(struct announce_hook *ah, net *net, rte **rt_free, struct ea_list **tmpa, linpool *pool, int silent);
-void rt_refresh_begin(rtable *t, struct announce_hook *ah);
-void rt_refresh_end(rtable *t, struct announce_hook *ah);
->>>>>>> f51b1f55
 void rte_dump(rte *);
 void rte_free(rte *);
 rte *rte_do_cow(rte *);
