/*
 *	BIRD Internet Routing Daemon -- Protocols
 *
 *	(c) 1998--2000 Martin Mares <mj@ucw.cz>
 *
 *	Can be freely distributed and used under the terms of the GNU GPL.
 */

#ifndef _BIRD_PROTOCOL_H_
#define _BIRD_PROTOCOL_H_

#include "lib/lists.h"
#include "lib/resource.h"
<<<<<<< HEAD
#include "lib/event.h"
=======
#include "lib/timer.h"
>>>>>>> 7b2c5f3d
#include "nest/route.h"
#include "conf/conf.h"

struct iface;
struct ifa;
struct rtable;
struct rte;
struct neighbor;
struct rta;
struct network;
struct proto_config;
struct channel_limit;
struct channel_config;
struct config;
struct proto;
struct channel;
struct ea_list;
struct eattr;
struct symbol;


/*
 *	Routing Protocol
 */

struct protocol {
  node n;
  char *name;
  char *template;			/* Template for automatic generation of names */
  int name_counter;			/* Counter for automatic name generation */
  int attr_class;			/* Attribute class known to this protocol */
  uint preference;			/* Default protocol preference */
  uint channel_mask;			/* Mask of accepted channel types (NB_*) */
  uint proto_size;			/* Size of protocol data structure */
  uint config_size;			/* Size of protocol config data structure */

  void (*preconfig)(struct protocol *, struct config *);	/* Just before configuring */
  void (*postconfig)(struct proto_config *);			/* After configuring each instance */
  struct proto * (*init)(struct proto_config *);		/* Create new instance */
  int (*reconfigure)(struct proto *, struct proto_config *);	/* Try to reconfigure instance, returns success */
  void (*dump)(struct proto *);			/* Debugging dump */
  void (*dump_attrs)(struct rte *);		/* Dump protocol-dependent attributes */
  int (*start)(struct proto *);			/* Start the instance */
  int (*shutdown)(struct proto *);		/* Stop the instance */
  void (*cleanup)(struct proto *);		/* Called after shutdown when protocol became hungry/down */
  void (*get_status)(struct proto *, byte *buf); /* Get instance status (for `show protocols' command) */
  void (*get_route_info)(struct rte *, byte *buf, struct ea_list *attrs); /* Get route information (for `show route' command) */
  int (*get_attr)(struct eattr *, byte *buf, int buflen);	/* ASCIIfy dynamic attribute (returns GA_*) */
  void (*show_proto_info)(struct proto *);	/* Show protocol info (for `show protocols all' command) */
  void (*copy_config)(struct proto_config *, struct proto_config *);	/* Copy config from given protocol instance */
};

void protos_build(void);
void proto_build(struct protocol *);
void protos_preconfig(struct config *);
void protos_commit(struct config *new, struct config *old, int force_restart, int type);
void protos_dump_all(void);

#define GA_UNKNOWN	0		/* Attribute not recognized */
#define GA_NAME		1		/* Result = name */
#define GA_FULL		2		/* Result = both name and value */

/*
 *	Known protocols
 */

extern struct protocol
  proto_device, proto_radv, proto_rip, proto_static,
  proto_ospf, proto_pipe, proto_bgp, proto_bfd, proto_babel, proto_rpki;

/*
 *	Routing Protocol Instance
 */

struct proto_config {
  node n;
  struct config *global;		/* Global configuration data */
  struct protocol *protocol;		/* Protocol */
  struct proto *proto;			/* Instance we've created */
  char *name;
  char *dsc;
  int class;				/* SYM_PROTO or SYM_TEMPLATE */
  u8 net_type;				/* Protocol network type (NET_*), 0 for undefined */
  u8 disabled;				/* Protocol enabled/disabled by default */
  u32 debug, mrtdump;			/* Debugging bitfields, both use D_* constants */
  u32 router_id;			/* Protocol specific router ID */
<<<<<<< HEAD

  list channels;			/* List of channel configs (struct channel_config) */
=======
  struct iface *vrf;			/* Related VRF instance, NULL if global */
  struct rtable_config *table;		/* Table we're attached to */
  struct filter *in_filter, *out_filter; /* Attached filters */
  struct proto_limit *rx_limit;		/* Limit for receiving routes from protocol
					   (relevant when in_keep_filtered is active) */
  struct proto_limit *in_limit;		/* Limit for importing routes from protocol */
  struct proto_limit *out_limit;	/* Limit for exporting routes to protocol */
>>>>>>> 7b2c5f3d

  /* Check proto_reconfigure() and proto_copy_config() after changing struct proto_config */

  /* Protocol-specific data follow... */
};

/* Protocol statistics */
struct proto_stats {
  /* Import - from protocol to core */
  u32 imp_routes;		/* Number of routes successfully imported to the (adjacent) routing table */
  u32 filt_routes;		/* Number of routes rejected in import filter but kept in the routing table */
  u32 imp_updates_received;	/* Number of route updates received */
  u32 imp_updates_invalid;	/* Number of route updates rejected as invalid */
  u32 imp_updates_filtered;	/* Number of route updates rejected by filters */
  u32 imp_updates_ignored;	/* Number of route updates rejected as already in route table */
  u32 imp_updates_accepted;	/* Number of route updates accepted and imported */
  u32 imp_withdraws_received;	/* Number of route withdraws received */
  u32 imp_withdraws_invalid;	/* Number of route withdraws rejected as invalid */
  u32 imp_withdraws_ignored;	/* Number of route withdraws rejected as already not in route table */
  u32 imp_withdraws_accepted;	/* Number of route withdraws accepted and processed */

  /* Export - from core to protocol */
  u32 exp_routes;		/* Number of routes successfully exported to the protocol */
  u32 exp_updates_received;	/* Number of route updates received */
  u32 exp_updates_rejected;	/* Number of route updates rejected by protocol */
  u32 exp_updates_filtered;	/* Number of route updates rejected by filters */
  u32 exp_updates_accepted;	/* Number of route updates accepted and exported */
  u32 exp_withdraws_received;	/* Number of route withdraws received */
  u32 exp_withdraws_accepted;	/* Number of route withdraws accepted and processed */
};

struct proto {
  node n;				/* Node in global proto_list */
  struct protocol *proto;		/* Protocol */
  struct proto_config *cf;		/* Configuration data */
  struct proto_config *cf_new;		/* Configuration we want to switch to after shutdown (NULL=delete) */
  pool *pool;				/* Pool containing local objects */
  event *event;				/* Protocol event */

  list channels;			/* List of channels to rtables (struct channel) */
  struct channel *main_channel;		/* Primary channel */
  struct rte_src *main_source;		/* Primary route source */

  char *name;				/* Name of this instance (== cf->name) */
  u32 debug;				/* Debugging flags */
  u32 mrtdump;				/* MRTDump flags */
  uint active_channels;			/* Number of active channels */
  byte net_type;			/* Protocol network type (NET_*), 0 for undefined */
  byte disabled;			/* Manually disabled */
  byte proto_state;			/* Protocol state machine (PS_*, see below) */
  byte active;				/* From PS_START to cleanup after PS_STOP */
  byte do_start;			/* Start actions are scheduled */
  byte do_stop;				/* Stop actions are scheduled */
  byte reconfiguring;			/* We're shutting down due to reconfiguration */
  byte gr_recovery;			/* Protocol should participate in graceful restart recovery */
  byte down_sched;			/* Shutdown is scheduled for later (PDS_*) */
  byte down_code;			/* Reason for shutdown (PDC_* codes) */
  u32 hash_key;				/* Random key used for hashing of neighbors */
  btime last_state_change;		/* Time of last state transition */
  char *last_state_name_announced;	/* Last state name we've announced to the user */

  /*
   *	General protocol hooks:
   *
   *	   if_notify	Notify protocol about interface state changes.
   *	   ifa_notify	Notify protocol about interface address changes.
   *	   rt_notify	Notify protocol about routing table updates.
   *	   neigh_notify	Notify protocol about neighbor cache events.
   *	   make_tmp_attrs  Construct ea_list from private attrs stored in rte.
   *	   store_tmp_attrs Store private attrs back to the rte.
   *	   import_control  Called as the first step of the route importing process.
   *			It can construct a new rte, add private attributes and
   *			decide whether the route shall be imported: 1=yes, -1=no,
   *			0=process it through the import filter set by the user.
   *	   reload_routes   Request channel to reload all its routes to the core
   *			(using rte_update()). Returns: 0=reload cannot be done,
   *			1= reload is scheduled and will happen (asynchronously).
   *	   feed_begin	Notify channel about beginning of route feeding.
   *	   feed_end	Notify channel about finish of route feeding.
   */

  void (*if_notify)(struct proto *, unsigned flags, struct iface *i);
  void (*ifa_notify)(struct proto *, unsigned flags, struct ifa *a);
  void (*rt_notify)(struct proto *, struct channel *, struct network *net, struct rte *new, struct rte *old, struct ea_list *attrs);
  void (*neigh_notify)(struct neighbor *neigh);
  struct ea_list *(*make_tmp_attrs)(struct rte *rt, struct linpool *pool);
  void (*store_tmp_attrs)(struct rte *rt, struct ea_list *attrs);
  int (*import_control)(struct proto *, struct rte **rt, struct ea_list **attrs, struct linpool *pool);
  void (*reload_routes)(struct channel *);
  void (*feed_begin)(struct channel *, int initial);
  void (*feed_end)(struct channel *);

  /*
   *	Routing entry hooks (called only for routes belonging to this protocol):
   *
   *	   rte_recalculate Called at the beginning of the best route selection
   *	   rte_better	Compare two rte's and decide which one is better (1=first, 0=second).
   *       rte_same	Compare two rte's and decide whether they are identical (1=yes, 0=no).
   *       rte_mergable	Compare two rte's and decide whether they could be merged (1=yes, 0=no).
   *	   rte_insert	Called whenever a rte is inserted to a routing table.
   *	   rte_remove	Called whenever a rte is removed from the routing table.
   */

  int (*rte_recalculate)(struct rtable *, struct network *, struct rte *, struct rte *, struct rte *);
  int (*rte_better)(struct rte *, struct rte *);
  int (*rte_same)(struct rte *, struct rte *);
  int (*rte_mergable)(struct rte *, struct rte *);
  void (*rte_insert)(struct network *, struct rte *);
  void (*rte_remove)(struct network *, struct rte *);

<<<<<<< HEAD
=======
  struct iface *vrf;			/* Related VRF instance, NULL if global */
  struct rtable *table;			/* Our primary routing table */
  struct rte_src *main_source;		/* Primary route source */
  struct announce_hook *main_ahook;	/* Primary announcement hook */
  struct announce_hook *ahooks;		/* Announcement hooks for this protocol */

  struct fib_iterator *feed_iterator;	/* Routing table iterator used during protocol feeding */
  struct announce_hook *feed_ahook;	/* Announce hook we currently feed */

>>>>>>> 7b2c5f3d
  /* Hic sunt protocol-specific data */
};

struct proto_spec {
  void *ptr;
  int patt;
};


#define PDS_DISABLE		1	/* Proto disable scheduled */
#define PDS_RESTART		2	/* Proto restart scheduled */

#define PDC_CF_REMOVE		0x01	/* Removed in new config */
#define PDC_CF_DISABLE		0x02	/* Disabled in new config */
#define PDC_CF_RESTART		0x03	/* Restart due to reconfiguration */
#define PDC_CMD_DISABLE		0x11	/* Result of disable command */
#define PDC_CMD_RESTART		0x12	/* Result of restart command */
#define PDC_CMD_SHUTDOWN	0x13	/* Result of global shutdown */
#define PDC_RX_LIMIT_HIT	0x21	/* Route receive limit reached */
#define PDC_IN_LIMIT_HIT	0x22	/* Route import limit reached */
#define PDC_OUT_LIMIT_HIT	0x23	/* Route export limit reached */


void *proto_new(struct proto_config *);
void *proto_config_new(struct protocol *, int class);
void proto_copy_config(struct proto_config *dest, struct proto_config *src);

void graceful_restart_recovery(void);
void graceful_restart_init(void);
void graceful_restart_show_status(void);
void channel_graceful_restart_lock(struct channel *c);
void channel_graceful_restart_unlock(struct channel *c);

#define DEFAULT_GR_WAIT	240

void channel_show_limit(struct channel_limit *l, const char *dsc);
void channel_show_info(struct channel *c);

void proto_cmd_show(struct proto *, uint, int);
void proto_cmd_disable(struct proto *, uint, int);
void proto_cmd_enable(struct proto *, uint, int);
void proto_cmd_restart(struct proto *, uint, int);
void proto_cmd_reload(struct proto *, uint, int);
void proto_cmd_debug(struct proto *, uint, int);
void proto_cmd_mrtdump(struct proto *, uint, int);

void proto_apply_cmd(struct proto_spec ps, void (* cmd)(struct proto *, uint, int), int restricted, uint arg);
struct proto *proto_get_named(struct symbol *, struct protocol *);

#define CMD_RELOAD	0
#define CMD_RELOAD_IN	1
#define CMD_RELOAD_OUT	2

static inline u32
proto_get_router_id(struct proto_config *pc)
{
  return pc->router_id ? pc->router_id : pc->global->router_id;
}

static inline struct ea_list *
rte_make_tmp_attrs(struct rte *rt, struct linpool *pool)
{
  struct ea_list *(*mta)(struct rte *rt, struct linpool *pool);
  mta = rt->attrs->src->proto->make_tmp_attrs;
  return mta ? mta(rt, pool) : NULL;
}

/* Moved from route.h to avoid dependency conflicts */
<<<<<<< HEAD
static inline void rte_update(struct proto *p, const net_addr *n, rte *new) { rte_update2(p->main_channel, n, new, p->main_source); }

extern pool *proto_pool;
extern list proto_list;
=======
static inline void rte_update(struct proto *p, net *net, rte *new) { rte_update2(p->main_ahook, net, new, p->main_source); }

extern list active_proto_list;
>>>>>>> 7b2c5f3d

/*
 *  Each protocol instance runs two different state machines:
 *
 *  [P] The protocol machine: (implemented inside protocol)
 *
 *		DOWN    ---->    START
 *		  ^		   |
 *		  |		   V
 *		STOP    <----     UP
 *
 *	States:	DOWN	Protocol is down and it's waiting for the core
 *			requesting protocol start.
 *		START	Protocol is waiting for connection with the rest
 *			of the network and it's not willing to accept
 *			packets. When it connects, it goes to UP state.
 *		UP	Protocol is up and running. When the network
 *			connection breaks down or the core requests
 *			protocol to be terminated, it goes to STOP state.
 *		STOP	Protocol is disconnecting from the network.
 *			After it disconnects, it returns to DOWN state.
 *
 *	In:	start()	Called in DOWN state to request protocol startup.
 *			Returns new state: either UP or START (in this
 *			case, the protocol will notify the core when it
 *			finally comes UP).
 *		stop()	Called in START, UP or STOP state to request
 *			protocol shutdown. Returns new state: either
 *			DOWN or STOP (in this case, the protocol will
 *			notify the core when it finally comes DOWN).
 *
 *	Out:	proto_notify_state() -- called by protocol instance when
 *			it does any state transition not covered by
 *			return values of start() and stop(). This includes
 *			START->UP (delayed protocol startup), UP->STOP
 *			(spontaneous shutdown) and STOP->DOWN (delayed
 *			shutdown).
 */

#define PS_DOWN 0
#define PS_START 1
#define PS_UP 2
#define PS_STOP 3

void proto_notify_state(struct proto *p, unsigned state);

/*
 *  [F] The feeder machine: (implemented in core routines)
 *
 *		HUNGRY    ---->   FEEDING
 *		 ^		     |
 *		 | 		     V
 *		FLUSHING  <----   HAPPY
 *
 *	States:	HUNGRY	Protocol either administratively down (i.e.,
 *			disabled by the user) or temporarily down
 *			(i.e., [P] is not UP)
 *		FEEDING	The protocol came up and we're feeding it
 *			initial routes. [P] is UP.
 *		HAPPY	The protocol is up and it's receiving normal
 *			routing updates. [P] is UP.
 *		FLUSHING The protocol is down and we're removing its
 *			routes from the table. [P] is STOP or DOWN.
 *
 *	Normal lifecycle of a protocol looks like:
 *
 *		HUNGRY/DOWN --> HUNGRY/START --> HUNGRY/UP -->
 *		FEEDING/UP --> HAPPY/UP --> FLUSHING/STOP|DOWN -->
 *		HUNGRY/STOP|DOWN --> HUNGRY/DOWN
 *
 *	Sometimes, protocol might switch from HAPPY/UP to FEEDING/UP
 *	if it wants to refeed the routes (for example BGP does so
 *	as a result of received ROUTE-REFRESH request).
 */



/*
 *	Debugging flags
 */

#define D_STATES 1		/* [core] State transitions */
#define D_ROUTES 2		/* [core] Routes passed by the filters */
#define D_FILTERS 4		/* [core] Routes rejected by the filters */
#define D_IFACES 8		/* [core] Interface events */
#define D_EVENTS 16		/* Protocol events */
#define D_PACKETS 32		/* Packets sent/received */

#ifndef PARSER
#define TRACE(flags, msg, args...) \
  do { if (p->p.debug & flags) log(L_TRACE "%s: " msg, p->p.name , ## args ); } while(0)
#endif


/*
 *	MRTDump flags
 */

#define MD_STATES	1		/* Protocol state changes (BGP4MP_MESSAGE_AS4) */
#define MD_MESSAGES	2		/* Protocol packets (BGP4MP_MESSAGE_AS4) */

/*
 *	Known unique protocol instances as referenced by config routines
 */

extern struct proto_config *cf_dev_proto;


/*
 * Protocol limits
 */

#define PLD_RX		0	/* Receive limit */
#define PLD_IN		1	/* Import limit */
#define PLD_OUT		2	/* Export limit */
#define PLD_MAX		3

#define PLA_NONE	0	/* No limit */
#define PLA_WARN	1	/* Issue log warning */
#define PLA_BLOCK	2	/* Block new routes */
#define PLA_RESTART	4	/* Force protocol restart */
#define PLA_DISABLE	5	/* Shutdown and disable protocol */

#define PLS_INITIAL	0	/* Initial limit state after protocol start */
#define PLS_ACTIVE	1	/* Limit was hit */
#define PLS_BLOCKED	2	/* Limit is active and blocking new routes */

struct channel_limit {
  u32 limit;			/* Maximum number of prefixes */
  u8 action;			/* Action to take (PLA_*) */
  u8 state;			/* State of limit (PLS_*) */
};

void channel_notify_limit(struct channel *c, struct channel_limit *l, int dir, u32 rt_count);


/*
 *	Channels
 */

struct channel_class {
  uint channel_size;			/* Size of channel data structure */
  uint config_size;			/* Size of channel config data structure */

  void (*init)(struct channel *, struct channel_config *);	/* Create new instance */
  int (*reconfigure)(struct channel *, struct channel_config *);	/* Try to reconfigure instance, returns success */
  int (*start)(struct channel *);	/* Start the instance */
  void (*shutdown)(struct channel *);	/* Stop the instance */
  void (*cleanup)(struct channel *);	/* Channel finished flush */

  void (*copy_config)(struct channel_config *, struct channel_config *); /* Copy config from given channel instance */
#if 0
  XXXX;
  void (*preconfig)(struct protocol *, struct config *);	/* Just before configuring */
  void (*postconfig)(struct proto_config *);			/* After configuring each instance */


  void (*dump)(struct proto *);			/* Debugging dump */
  void (*dump_attrs)(struct rte *);		/* Dump protocol-dependent attributes */

  void (*get_status)(struct proto *, byte *buf); /* Get instance status (for `show protocols' command) */
  void (*get_route_info)(struct rte *, byte *buf, struct ea_list *attrs); /* Get route information (for `show route' command) */
  int (*get_attr)(struct eattr *, byte *buf, int buflen);	/* ASCIIfy dynamic attribute (returns GA_*) */
  void (*show_proto_info)(struct proto *);	/* Show protocol info (for `show protocols all' command) */

#endif
};

extern struct channel_class channel_bgp;

struct channel_config {
  node n;
  const char *name;
  const struct channel_class *channel;

  struct rtable_config *table;		/* Table we're attached to */
  struct filter *in_filter, *out_filter; /* Attached filters */
  struct channel_limit rx_limit;	/* Limit for receiving routes from protocol
					   (relevant when in_keep_filtered is active) */
  struct channel_limit in_limit;	/* Limit for importing routes from protocol */
  struct channel_limit out_limit;	/* Limit for exporting routes to protocol */

  u8 net_type;				/* Routing table network type (NET_*), 0 for undefined */
  u8 ra_mode;				/* Mode of received route advertisements (RA_*) */
  u16 preference;			/* Default route preference */
  u8 merge_limit;			/* Maximal number of nexthops for RA_MERGED */
  u8 in_keep_filtered;			/* Routes rejected in import filter are kept */
};

struct channel {
  node n;				/* Node in proto->channels */
  node table_node;			/* Node in table->channels */

  const char *name;			/* Channel name (may be NULL) */
  const struct channel_class *channel;
  struct proto *proto;

  struct rtable *table;
  struct filter *in_filter;		/* Input filter */
  struct filter *out_filter;		/* Output filter */
  struct channel_limit rx_limit;	/* Receive limit (for in_keep_filtered) */
  struct channel_limit in_limit;	/* Input limit */
  struct channel_limit out_limit;	/* Output limit */

  struct event *feed_event;		/* Event responsible for feeding */
  struct fib_iterator feed_fit;		/* Routing table iterator used during feeding */
  struct proto_stats stats;		/* Per-channel protocol statistics */

  u8 net_type;				/* Routing table network type (NET_*), 0 for undefined */
  u8 ra_mode;				/* Mode of received route advertisements (RA_*) */
  u16 preference;			/* Default route preference */
  u8 merge_limit;			/* Maximal number of nexthops for RA_MERGED */
  u8 in_keep_filtered;			/* Routes rejected in import filter are kept */
  u8 disabled;
  u8 stale;				/* Used in reconfiguration */

  u8 channel_state;
  u8 export_state;			/* Route export state (ES_*, see below) */
  u8 feed_active;
  u8 flush_active;
  u8 refeeding;				/* We are refeeding (valid only if export_state == ES_FEEDING) */
  u8 reloadable;			/* Hook reload_routes() is allowed on the channel */
  u8 gr_lock;				/* Graceful restart mechanism should wait for this channel */
  u8 gr_wait;				/* Route export to channel is postponed until graceful restart */

  btime last_state_change;		/* Time of last state transition */
};


/*
 * Channel states
 *
 * CS_DOWN - The initial and the final state of a channel. There is no route
 * exchange between the protocol and the table. Channel is not counted as
 * active. Channel keeps a ptr to the table, but do not lock the table and is
 * not linked in the table. Generally, new closed channels are created in
 * protocols' init() hooks. The protocol is expected to explicitly activate its
 * channels (by calling channel_init() or channel_open()).
 *
 * CS_START - The channel as a connection between the protocol and the table is
 * initialized (counted as active by the protocol, linked in the table and keeps
 * the table locked), but there is no current route exchange. There still may be
 * routes associated with the channel in the routing table if the channel falls
 * to CS_START from CS_UP. Generally, channels are initialized in protocols'
 * start() hooks when going to PS_START.
 *
 * CS_UP - The channel is initialized and the route exchange is allowed. Note
 * that even in CS_UP state, route export may still be down (ES_DOWN) by the
 * core decision (e.g. waiting for table convergence after graceful restart).
 * I.e., the protocol decides to open the channel but the core decides to start
 * route export. Route import (caused by rte_update() from the protocol) is not
 * restricted by that and is on volition of the protocol. Generally, channels
 * are opened in protocols' start() hooks when going to PS_UP.
 *
 * CS_FLUSHING - The transitional state between initialized channel and closed
 * channel. The channel is still initialized, but no route exchange is allowed.
 * Instead, the associated table is running flush loop to remove routes imported
 * through the channel. After that, the channel changes state to CS_DOWN and
 * is detached from the table (the table is unlocked and the channel is unlinked
 * from it). Unlike other states, the CS_FLUSHING state is not explicitly
 * entered or left by the protocol. A protocol may request to close a channel
 * (by calling channel_close()), which causes the channel to change state to
 * CS_FLUSHING and later to CS_DOWN. Also note that channels are closed
 * automatically by the core when the protocol is going down.
 *
 * Allowed transitions:
 *
 * CS_DOWN	-> CS_START / CS_UP
 * CS_START	-> CS_UP / CS_FLUSHING
 * CS_UP	-> CS_START / CS_FLUSHING
 * CS_FLUSHING	-> CS_DOWN (automatic)
 */

#define CS_DOWN		0
#define CS_START	1
#define CS_UP		2
#define CS_FLUSHING	3

#define ES_DOWN		0
#define ES_FEEDING	1
#define ES_READY	2


struct channel_config *proto_cf_find_channel(struct proto_config *p, uint net_type);
static inline struct channel_config *proto_cf_main_channel(struct proto_config *pc)
{ struct channel_config *cc = HEAD(pc->channels); return NODE_VALID(cc) ? cc : NULL; }

struct channel *proto_find_channel_by_table(struct proto *p, struct rtable *t);
struct channel *proto_find_channel_by_name(struct proto *p, const char *n);
struct channel *proto_add_channel(struct proto *p, struct channel_config *cf);
int proto_configure_channel(struct proto *p, struct channel **c, struct channel_config *cf);

void channel_set_state(struct channel *c, uint state);

static inline void channel_init(struct channel *c) { channel_set_state(c, CS_START); }
static inline void channel_open(struct channel *c) { channel_set_state(c, CS_UP); }
static inline void channel_close(struct channel *c) { channel_set_state(c, CS_FLUSHING); }

void channel_request_feeding(struct channel *c);
void *channel_config_new(const struct channel_class *cc, uint net_type, struct proto_config *proto);
int channel_reconfigure(struct channel *c, struct channel_config *cf);


#endif<|MERGE_RESOLUTION|>--- conflicted
+++ resolved
@@ -11,11 +11,7 @@
 
 #include "lib/lists.h"
 #include "lib/resource.h"
-<<<<<<< HEAD
 #include "lib/event.h"
-=======
-#include "lib/timer.h"
->>>>>>> 7b2c5f3d
 #include "nest/route.h"
 #include "conf/conf.h"
 
@@ -102,18 +98,9 @@
   u8 disabled;				/* Protocol enabled/disabled by default */
   u32 debug, mrtdump;			/* Debugging bitfields, both use D_* constants */
   u32 router_id;			/* Protocol specific router ID */
-<<<<<<< HEAD
 
   list channels;			/* List of channel configs (struct channel_config) */
-=======
   struct iface *vrf;			/* Related VRF instance, NULL if global */
-  struct rtable_config *table;		/* Table we're attached to */
-  struct filter *in_filter, *out_filter; /* Attached filters */
-  struct proto_limit *rx_limit;		/* Limit for receiving routes from protocol
-					   (relevant when in_keep_filtered is active) */
-  struct proto_limit *in_limit;		/* Limit for importing routes from protocol */
-  struct proto_limit *out_limit;	/* Limit for exporting routes to protocol */
->>>>>>> 7b2c5f3d
 
   /* Check proto_reconfigure() and proto_copy_config() after changing struct proto_config */
 
@@ -156,6 +143,7 @@
   list channels;			/* List of channels to rtables (struct channel) */
   struct channel *main_channel;		/* Primary channel */
   struct rte_src *main_source;		/* Primary route source */
+  struct iface *vrf;			/* Related VRF instance, NULL if global */
 
   char *name;				/* Name of this instance (== cf->name) */
   u32 debug;				/* Debugging flags */
@@ -224,18 +212,6 @@
   void (*rte_insert)(struct network *, struct rte *);
   void (*rte_remove)(struct network *, struct rte *);
 
-<<<<<<< HEAD
-=======
-  struct iface *vrf;			/* Related VRF instance, NULL if global */
-  struct rtable *table;			/* Our primary routing table */
-  struct rte_src *main_source;		/* Primary route source */
-  struct announce_hook *main_ahook;	/* Primary announcement hook */
-  struct announce_hook *ahooks;		/* Announcement hooks for this protocol */
-
-  struct fib_iterator *feed_iterator;	/* Routing table iterator used during protocol feeding */
-  struct announce_hook *feed_ahook;	/* Announce hook we currently feed */
-
->>>>>>> 7b2c5f3d
   /* Hic sunt protocol-specific data */
 };
 
@@ -304,16 +280,10 @@
 }
 
 /* Moved from route.h to avoid dependency conflicts */
-<<<<<<< HEAD
 static inline void rte_update(struct proto *p, const net_addr *n, rte *new) { rte_update2(p->main_channel, n, new, p->main_source); }
 
 extern pool *proto_pool;
 extern list proto_list;
-=======
-static inline void rte_update(struct proto *p, net *net, rte *new) { rte_update2(p->main_ahook, net, new, p->main_source); }
-
-extern list active_proto_list;
->>>>>>> 7b2c5f3d
 
 /*
  *  Each protocol instance runs two different state machines:
