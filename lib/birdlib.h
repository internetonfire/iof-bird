/*
 *	BIRD Library
 *
 *	(c) 1998--2004 Martin Mares <mj@ucw.cz>
 *
 *	Can be freely distributed and used under the terms of the GNU GPL.
 */

#ifndef _BIRD_BIRDLIB_H_
#define _BIRD_BIRDLIB_H_

#include "timer.h"
#include "alloca.h"

/* Ugly structure offset handling macros */

#define OFFSETOF(s, i) ((size_t) &((s *)0)->i)
#define SKIP_BACK(s, i, p) ((s *)((char *)p - OFFSETOF(s, i)))
#define BIRD_ALIGN(s, a) (((s)+a-1)&~(a-1))

/* Utility macros */

#define _MIN(a,b) (((a)<(b))?(a):(b))
#define _MAX(a,b) (((a)>(b))?(a):(b))

#ifndef PARSER
#undef MIN
#undef MAX
#define MIN(a,b) _MIN(a,b)
#define MAX(a,b) _MAX(a,b)
#endif

#define ABS(a)   ((a)>=0 ? (a) : -(a))
#define ARRAY_SIZE(a) (sizeof(a)/sizeof(*(a)))

#ifndef NULL
#define NULL ((void *) 0)
#endif

<<<<<<< HEAD
#ifndef IPV6
#define IP_VERSION 4
#else
#define IP_VERSION 6
#endif
=======
>>>>>>> 7c9930f9

/* Macros for gcc attributes */

#define NORET __attribute__((noreturn))
#define UNUSED __attribute__((unused))


/* Microsecond time */

typedef s64 btime;

#define _S	*1000000
#define _MS	*1000
#define _US	*1
#define TO_S	/1000000
#define TO_MS	/1000
#define TO_US	/1

#ifndef PARSER
#define S	_S
#define MS	_MS
#define US	_US
#endif


/* Logging and dying */

typedef struct buffer {
  byte *start;
  byte *pos;
  byte *end;
} buffer;

#define STACK_BUFFER_INIT(buf,size)		\
  do {						\
    buf.start = alloca(size);			\
    buf.pos = buf.start;			\
    buf.end = buf.start + size;			\
  } while(0)

#define LOG_BUFFER_INIT(buf)			\
  STACK_BUFFER_INIT(buf, LOG_BUFFER_SIZE)

#define LOG_BUFFER_SIZE 1024


struct rate_limit {
  bird_clock_t timestamp;
  int count;
};

#define log log_msg
void log_commit(int class, buffer *buf);
void log_msg(char *msg, ...);
void log_rl(struct rate_limit *rl, char *msg, ...);
void die(char *msg, ...) NORET;
void bug(char *msg, ...) NORET;

#define L_DEBUG "\001"			/* Debugging messages */
#define L_TRACE "\002"			/* Protocol tracing */
#define L_INFO "\003"			/* Informational messages */
#define L_REMOTE "\004"			/* Remote protocol errors */
#define L_WARN "\005"			/* Local warnings */
#define L_ERR "\006"			/* Local errors */
#define L_AUTH "\007"			/* Authorization failed etc. */
#define L_FATAL "\010"			/* Fatal errors */
#define L_BUG "\011"			/* BIRD bugs */

void debug(char *msg, ...);		/* Printf to debug output */

/* Debugging */

#if defined(LOCAL_DEBUG) || defined(GLOBAL_DEBUG)
#define DBG(x, y...) debug(x, ##y)
#else
#define DBG(x, y...) do { } while(0)
#endif

#ifdef DEBUGGING
#define ASSERT(x) do { if (!(x)) bug("Assertion `%s' failed at %s:%d", #x, __FILE__, __LINE__); } while(0)
#else
#define ASSERT(x) do { } while(0)
#endif

/* Pseudorandom numbers */

u32 random_u32(void);

#endif<|MERGE_RESOLUTION|>--- conflicted
+++ resolved
@@ -37,14 +37,12 @@
 #define NULL ((void *) 0)
 #endif
 
-<<<<<<< HEAD
 #ifndef IPV6
 #define IP_VERSION 4
 #else
 #define IP_VERSION 6
 #endif
-=======
->>>>>>> 7c9930f9
+
 
 /* Macros for gcc attributes */
 
