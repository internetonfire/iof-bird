--- conflicted
+++ resolved
@@ -1098,16 +1098,6 @@
     else
       log(L_DEBUG "nl_scan_ifaces: Unknown packet received (type=%d)", h->nlmsg_type);
 
-<<<<<<< HEAD
-  nl_request_dump(AF_INET, RTM_GETADDR);
-  while (h = nl_get_scan())
-    if (h->nlmsg_type == RTM_NEWADDR || h->nlmsg_type == RTM_DELADDR)
-      nl_parse_addr(h, 1);
-    else
-      log(L_DEBUG "nl_scan_ifaces: Unknown packet received (type=%d)", h->nlmsg_type);
-
-  nl_request_dump(AF_INET6, RTM_GETADDR);
-=======
   /* Re-resolve master interface for slaves */
   struct iface *i;
   WALK_LIST(i, iface_list)
@@ -1128,8 +1118,14 @@
       }
     }
 
-  nl_request_dump(BIRD_AF, RTM_GETADDR);
->>>>>>> 7b2c5f3d
+  nl_request_dump(AF_INET, RTM_GETADDR);
+  while (h = nl_get_scan())
+    if (h->nlmsg_type == RTM_NEWADDR || h->nlmsg_type == RTM_DELADDR)
+      nl_parse_addr(h, 1);
+    else
+      log(L_DEBUG "nl_scan_ifaces: Unknown packet received (type=%d)", h->nlmsg_type);
+
+  nl_request_dump(AF_INET6, RTM_GETADDR);
   while (h = nl_get_scan())
     if (h->nlmsg_type == RTM_NEWADDR || h->nlmsg_type == RTM_DELADDR)
       nl_parse_addr(h, 1);
