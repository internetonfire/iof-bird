--- conflicted
+++ resolved
@@ -124,20 +124,6 @@
   fi
 fi
 
-if test "$enable_libssh" != no ; then
-	AC_CHECK_LIB(ssh, ssh_connect)
-	if test $ac_cv_lib_ssh_ssh_connect = yes ; then
-		proto_rpki=rpki
-		enable_libssh=yes
-	else
-		if test "$enable_libssh" = yes ; then
-			AC_MSG_ERROR([LibSSH not available.])
-		else
-			enable_libssh=no
-		fi
-	fi
-fi
-	
 if test "$bird_cflags_default" = yes ; then
   BIRD_CHECK_GCC_OPTION([bird_cv_c_option_wno_pointer_sign], [-Wno-pointer-sign], [-Wall])
   BIRD_CHECK_GCC_OPTION([bird_cv_c_option_wno_missing_init], [-Wno-missing-field-initializers], [-Wall -Wextra])
@@ -231,6 +217,27 @@
 fi
 
 AC_SUBST([iproutedir])
+
+DAEMON_LIBS=
+AC_SUBST(DAEMON_LIBS)
+
+if test "$enable_libssh" != no ; then
+  AC_CHECK_HEADER([libssh/libssh.h], [ ], [fail=yes], [ ])
+  AC_CHECK_LIB([ssh], [ssh_connect], [ ], [fail=yes])
+
+  if test "$fail" != yes ; then
+    AC_DEFINE([HAVE_LIBSSH], [1], [Define to 1 if you have the `ssh' library (-lssh).])
+    DAEMON_LIBS="-lssh $DAEMON_LIBS"
+    proto_rpki=rpki
+    enable_libssh=yes
+  else
+    if test "$enable_libssh" = yes ; then
+      AC_MSG_ERROR([LibSSH not available.])
+    else
+      enable_libssh=no
+    fi
+  fi
+fi
 
 all_protocols="$proto_bfd babel bgp ospf pipe radv rip $proto_rpki static"
 
@@ -276,8 +283,10 @@
 AC_CHECK_HEADERS_ONCE([alloca.h syslog.h])
 AC_CHECK_MEMBERS([struct sockaddr.sa_len], [], [], [#include <sys/socket.h>])
 
-AC_CHECK_HEADER([linux/lwtunnel.h],
-  [AC_DEFINE([HAVE_LWTUNNEL], [1], [Define to 1 if you have the <linux/lwtunnel.h> header file.])]
+AC_CHECK_HEADERS([linux/lwtunnel.h],
+  [AC_DEFINE([HAVE_LWTUNNEL], [1], [Define to 1 if you have the <linux/lwtunnel.h> header file.])],
+  [],
+  [] dnl Force new AC_CHECK_HEADER semantics
 )
 
 AC_CHECK_MEMBERS([struct rtvia.rtvia_family],
@@ -315,27 +324,10 @@
   fi
 fi
 
-DAEMON_LIBS=
-AC_SUBST(DAEMON_LIBS)
-
 CLIENT=birdcl
 CLIENT_LIBS=
 if test "$enable_client" = yes ; then
-<<<<<<< HEAD
   CLIENT="$CLIENT birdc"
-  AC_CHECK_LIB([history], [add_history], [CLIENT_LIBS="-lhistory"])
-  AC_CHECK_LIB([ncurses], [tgetent], [USE_TERMCAP_LIB=-lncurses],
-    AC_CHECK_LIB([curses], [tgetent], [USE_TERMCAP_LIB=-lcurses],
-      AC_CHECK_LIB([tinfow], [tgetent], [USE_TERMCAP_LIB=-ltinfow],
-	AC_CHECK_LIB([tinfo], [tgetent], [USE_TERMCAP_LIB=-ltinfo],
-	  AC_CHECK_LIB([termcap], [tgetent], [USE_TERMCAP_LIB=-ltermcap],
-	    [AC_MSG_ERROR([The client requires ncurses library. Either install the library or use --disable-client to compile without the client.])]
-	  )
-	)
-      )
-    )
-=======
-  CLIENT=birdc
   BASE_LIBS="$LIBS"
   LIBS=""
 
@@ -343,7 +335,6 @@
     [],
     [AC_MSG_ERROR([The client requires ncurses library. Either install the library or use --disable-client to compile without the client.])],
     [] dnl Force new AC_CHECK_HEADER semantics
->>>>>>> a01e951d
   )
 
   AC_SEARCH_LIBS([tgetent], [tinfo tinfow ncurses curses termcap],
